import os
from copy import deepcopy
from enum import Enum
from typing import Any, Callable, Dict, Iterable, List, Optional, TYPE_CHECKING, Tuple, Union, cast

import pystac as ps
from pystac.stac_object import STACObject
from pystac.layout import (BestPracticesLayoutStrategy, HrefLayoutStrategy, LayoutTemplate)
from pystac.link import Link
from pystac.cache import ResolvedObjectCache
from pystac.utils import (is_absolute_href, make_absolute_href)
if TYPE_CHECKING:
    from pystac.item import Asset as Asset_Type, Item as Item_Type


class CatalogType(str, Enum):
    def __str__(self) -> str:
        return str(self.value)

    SELF_CONTAINED = 'SELF_CONTAINED'
    """A 'self-contained catalog' is one that is designed for portability.
    Users may want to download a catalog from online and be able to use it on their
    local computer, so all links need to be relative.

    See:
        `The best practices documentation on self-contained catalogs <https://github.com/radiantearth/stac-spec/blob/v0.8.1/best-practices.md#self-contained-catalogs>`_
    """ # noqa E501

    ABSOLUTE_PUBLISHED = 'ABSOLUTE_PUBLISHED'
    """
    Absolute Published Catalog is a catalog that uses absolute links for everything,
    both in the links objects and in the asset hrefs.

    See:
        `The best practices documentation on published catalogs <https://github.com/radiantearth/stac-spec/blob/v0.8.1/best-practices.md#published-catalogs>`_
    """ # noqa E501

    RELATIVE_PUBLISHED = 'RELATIVE_PUBLISHED'
    """
    Relative Published Catalog is a catalog that uses relative links for everything,
    but includes an absolute self link at the root catalog, to identify its online location.

    See:
        `The best practices documentation on published catalogs <https://github.com/radiantearth/stac-spec/blob/v0.8.1/best-practices.md#published-catalogs>`_
    """ # noqa E501

    @classmethod
    def determine_type(cls, stac_json: Dict[str, Any]) -> Optional["CatalogType"]:
        """Determines the catalog type based on a STAC JSON dict.

        Only applies to Catalogs or Collections

        Args:
            stac_json (dict): The STAC JSON dict to determine the catalog type

        Returns:
            Optional[CatalogType]: The catalog type of the catalog or collection.
                Will return None if it cannot be determined.
        """
        self_link = None
        relative = False
        for link in stac_json['links']:
            if link['rel'] == 'self':
                self_link = link
            else:
                relative |= not is_absolute_href(link['href'])

        if self_link:
            if relative:
                return cls.RELATIVE_PUBLISHED
            else:
                return cls.ABSOLUTE_PUBLISHED
        else:
            if relative:
                return cls.SELF_CONTAINED
            else:
                return None


class Catalog(STACObject):
    """A PySTAC Catalog represents a STAC catalog in memory.

    A Catalog is a :class:`~pystac.STACObject` that may contain children,
    which are instances of :class:`~pystac.Catalog` or :class:`~pystac.Collection`,
    as well as :class:`~pystac.Item` s.

    Args:
        id (str): Identifier for the catalog. Must be unique within the STAC.
        description (str): Detailed multi-line description to fully explain the catalog.
            `CommonMark 0.28 syntax <http://commonmark.org/>`_ MAY be used for rich text
            representation.
        title (str or None): Optional short descriptive one-line title for the catalog.
        stac_extensions (List[str]): Optional list of extensions the Catalog implements.
        href (str or None): Optional HREF for this catalog, which be set as the catalog's
            self link's HREF.
        catalog_type (str or None): Optional catalog type for this catalog. Must
            be one of the values in :class`~pystac.CatalogType`.

    Attributes:
        id (str): Identifier for the catalog.
        description (str): Detailed multi-line description to fully explain the catalog.
        title (str or None): Optional short descriptive one-line title for the catalog.
        stac_extensions (List[str] or None): Optional list of extensions the Catalog implements.
        extra_fields (dict or None): Extra fields that are part of the top-level JSON properties
            of the Catalog.
        links (List[Link]): A list of :class:`~pystac.Link` objects representing
            all links associated with this Catalog.
        catalog_type (str): The catalog type. Defaults to ABSOLUTE_PUBLISHED
    """

    STAC_OBJECT_TYPE = ps.STACObjectType.CATALOG

    DEFAULT_FILE_NAME = "catalog.json"
    """Default file name that will be given to this STAC object in a canonical format."""
    def __init__(self,
                 id: str,
                 description: str,
                 title: Optional[str] = None,
                 stac_extensions: Optional[List[str]] = None,
                 extra_fields: Optional[Dict[str, Any]] = None,
                 href: Optional[str] = None,
                 catalog_type: CatalogType = CatalogType.ABSOLUTE_PUBLISHED):
        super().__init__(stac_extensions or [])

        self.id = id
        self.description = description
        self.title = title
        if extra_fields is None:
            self.extra_fields = {}
        else:
            self.extra_fields = extra_fields

        self._resolved_objects = ResolvedObjectCache()

        self.add_link(Link.root(self))

        if href is not None:
            self.set_self_href(href)

        self.catalog_type: CatalogType = catalog_type

        self._resolved_objects.cache(self)

    def __repr__(self) -> str:
        return '<Catalog id={}>'.format(self.id)

    def set_root(self, root: Optional["Catalog"]) -> None:
        STACObject.set_root(self, root)
        if root is not None:
            root._resolved_objects = ResolvedObjectCache.merge(root._resolved_objects,
                                                               self._resolved_objects)

    def is_relative(self) -> bool:
        return self.catalog_type in [CatalogType.RELATIVE_PUBLISHED, CatalogType.SELF_CONTAINED]

    def add_child(self,
                  child: "Catalog",
                  title: Optional[str] = None,
                  strategy: Optional[HrefLayoutStrategy] = None) -> None:
        """Adds a link to a child :class:`~pystac.Catalog` or :class:`~pystac.Collection`.
        This method will set the child's parent to this object, and its root to
        this Catalog's root.

        Args:
            child (Catalog or Collection): The child to add.
            title (str): Optional title to give to the :class:`~pystac.Link`
            strategy (HrefLayoutStrategy): The layout strategy to use for setting the self
                href of the child.
        """

        # Prevent typo confusion
        if isinstance(child, ps.Item):
            raise ps.STACError('Cannot add item as child. Use add_item instead.')

        if strategy is None:
            strategy = BestPracticesLayoutStrategy()

        child.set_root(self.get_root())
        child.set_parent(self)

        # set self link
        self_href = self.get_self_href()
        if self_href:
            child_href = strategy.get_href(child, os.path.dirname(self_href))
            child.set_self_href(child_href)

        self.add_link(Link.child(child, title=title))

    def add_children(self, children: Iterable["Catalog"]) -> None:
        """Adds links to multiple :class:`~pystac.Catalog` or `~pystac.Collection`s.
        This method will set each child's parent to this object, and their root to
        this Catalog's root.

        Args:
            children (Iterable[Catalog or Collection]): The children to add.
        """
        for child in children:
            self.add_child(child)

    def add_item(self,
                 item: "Item_Type",
                 title: Optional[str] = None,
                 strategy: Optional[HrefLayoutStrategy] = None) -> None:
        """Adds a link to an :class:`~pystac.Item`.
        This method will set the item's parent to this object, and its root to
        this Catalog's root.

        Args:
            item (Item): The item to add.
            title (str): Optional title to give to the :class:`~pystac.Link`
        """

        # Prevent typo confusion
        if isinstance(item, ps.Catalog):
            raise ps.STACError('Cannot add catalog as item. Use add_child instead.')

        if strategy is None:
            strategy = BestPracticesLayoutStrategy()

        item.set_root(self.get_root())
        item.set_parent(self)

        # set self link
        self_href = self.get_self_href()
        if self_href:
            item_href = strategy.get_href(item, os.path.dirname(self_href))
            item.set_self_href(item_href)

        self.add_link(Link.item(item, title=title))

    def add_items(self, items: Iterable["Item_Type"]) -> None:
        """Adds links to multiple :class:`~pystac.Item` s.
        This method will set each item's parent to this object, and their root to
        this Catalog's root.

        Args:
            items (Iterable[Item]): The items to add.
        """
        for item in items:
            self.add_item(item)

    def get_child(self, id: str, recursive: bool = False) -> Optional["Catalog"]:
        """Gets the child of this catalog with the given ID, if it exists.

        Args:
            id (str): The ID of the child to find.
            recursive (bool): If True, search this catalog and all children for the item;
                otherwise, only search the children of this catalog. Defaults to False.

        Return:
            Item or None: The item with the given ID, or None if not found.
        """
        if not recursive:
            return next((c for c in self.get_children() if c.id == id), None)
        else:
            for root, _, _ in self.walk():
                child = root.get_child(id, recursive=False)
                if child is not None:
                    return child
            return None

    def get_children(self) -> Iterable["Catalog"]:
        """Return all children of this catalog.

        Return:
            Iterable[Catalog]: Generator of children who's parent
            is this catalog.
        """
        return map(lambda x: cast(ps.Catalog, x), self.get_stac_objects('child'))

    def get_child_links(self) -> List[Link]:
        """Return all child links of this catalog.

        Return:
            List[Link]: List of links of this catalog with ``rel == 'child'``
        """
        return self.get_links('child')

    def clear_children(self) -> None:
        """Removes all children from this catalog.

        Return:
            Catalog: Returns ``self``
        """
        child_ids = [child.id for child in self.get_children()]
        for child_id in child_ids:
            self.remove_child(child_id)

    def remove_child(self, child_id: str) -> None:
        """Removes an child from this catalog.

        Args:
            child_id (str): The ID of the child to remove.
        """
        new_links: List[ps.Link] = []
        root = self.get_root()
        for link in self.links:
            if link.rel != 'child':
                new_links.append(link)
            else:
                link.resolve_stac_object(root=root)
                child = cast("Catalog", link.target)
                if child.id != child_id:
                    new_links.append(link)
                else:
                    child.set_parent(None)
                    child.set_root(None)
        self.links = new_links

    def get_item(self, id: str, recursive: bool = False) -> Optional["Item_Type"]:
        """Returns an item with a given ID.

        Args:
            id (str): The ID of the item to find.
            recursive (bool): If True, search this catalog and all children for the item;
                otherwise, only search the items of this catalog. Defaults to False.

        Return:
            Item or None: The item with the given ID, or None if not found.
        """
        if not recursive:
            return next((i for i in self.get_items() if i.id == id), None)
        else:
            for root, _, _ in self.walk():
                item = root.get_item(id, recursive=False)
                if item is not None:
                    return item
            return None

    def get_items(self) -> Iterable["Item_Type"]:
        """Return all items of this catalog.

        Return:
            Iterable[Item]: Generator of items who's parent is this catalog.
        """
        return map(lambda x: cast(ps.Item, x), self.get_stac_objects('item'))

    def clear_items(self) -> None:
        """Removes all items from this catalog.

        Return:
            Catalog: Returns ``self``
        """
        for link in self.get_item_links():
            if link.is_resolved():
                item = cast(ps.Item, link.target)
                item.set_parent(None)
                item.set_root(None)

        self.links = [link for link in self.links if link.rel != 'item']

    def remove_item(self, item_id: str) -> None:
        """Removes an item from this catalog.

        Args:
            item_id (str): The ID of the item to remove.
        """
        new_links: List[ps.Link] = []
        root = self.get_root()
        for link in self.links:
            if link.rel != 'item':
                new_links.append(link)
            else:
                link.resolve_stac_object(root=root)
                item = cast(ps.Item, link.target)
                if item.id != item_id:
                    new_links.append(link)
                else:
                    item.set_parent(None)
                    item.set_root(None)
        self.links = new_links

    def get_all_items(self) -> Iterable["Item_Type"]:
        """Get all items from this catalog and all subcatalogs. Will traverse
        any subcatalogs recursively.

        Returns:
            Generator[Item]: All items that belong to this catalog, and all
                catalogs or collections connected to this catalog through
                child links.
        """
        yield from self.get_items()
        for child in self.get_children():
            yield from child.get_all_items()

    def get_item_links(self) -> List[Link]:
        """Return all item links of this catalog.

        Return:
            List[Link]: List of links of this catalog with ``rel == 'item'``
        """
        return self.get_links('item')

    def to_dict(self, include_self_link: bool = True) -> Dict[str, Any]:
        links = self.links
        if not include_self_link:
            links = [x for x in links if x.rel != 'self']

<<<<<<< HEAD
        d: Dict[str, Any] = {
=======
        d = {
            'type': self.STAC_OBJECT_TYPE.value.title(),
>>>>>>> b75f32e9
            'id': self.id,
            'stac_version': ps.get_stac_version(),
            'description': self.description,
            'links': [link.to_dict() for link in links]
        }

        if self.stac_extensions is not None:
            d['stac_extensions'] = self.stac_extensions

        for key in self.extra_fields:
            d[key] = self.extra_fields[key]

        if self.title is not None:
            d['title'] = self.title

        return d

    def clone(self) -> "Catalog":
        clone = Catalog(id=self.id,
                        description=self.description,
                        title=self.title,
                        stac_extensions=self.stac_extensions,
                        extra_fields=deepcopy(self.extra_fields),
                        catalog_type=self.catalog_type)
        clone._resolved_objects.cache(clone)

        for link in self.links:
            if link.rel == 'root':
                # Catalog __init__ sets correct root to clone; don't reset
                # if the root link points to self
                root_is_self = link.is_resolved() and link.target is self
                if not root_is_self:
                    clone.set_root(None)
                    clone.add_link(link.clone())
            else:
                clone.add_link(link.clone())

        return clone

    def make_all_asset_hrefs_relative(self) -> None:
        """Makes all the HREFs of assets belonging to items in this catalog
        and all children to be relative, recursively.
        """
        for _, _, items in self.walk():
            for item in items:
                item.make_asset_hrefs_relative()

    def make_all_asset_hrefs_absolute(self) -> None:
        """Makes all the HREFs of assets belonging to items in this catalog
        and all children to be absolute, recursively.
        """
        for _, _, items in self.walk():
            for item in items:
                item.make_asset_hrefs_absolute()

    def normalize_and_save(self,
                           root_href: str,
                           catalog_type: Optional[CatalogType] = None,
                           strategy: Optional[HrefLayoutStrategy] = None) -> None:
        """Normalizes link HREFs to the given root_href, and saves the catalog.

        This is a convenience method that simply calls :func:`Catalog.normalize_hrefs
        <pystac.Catalog.normalize_hrefs>` and :func:`Catalog.save <pystac.Catalog.save>`
        in sequence.

        Args:
            root_href (str): The absolute HREF that all links will be normalized against.
            catalog_type (str): The catalog type that dictates the structure of
                the catalog to save. Use a member of :class:`~pystac.CatalogType`.
                Defaults to the root catalog.catalog_type or the current catalog catalog_type
                if there is no root catalog.
            strategy (HrefLayoutStrategy): The layout strategy to use in setting the HREFS
                for this catalog. Defaults to :class:`~pystac.layout.BestPracticesLayoutStrategy`
        """
        self.normalize_hrefs(root_href, strategy=strategy)
        self.save(catalog_type)

    def normalize_hrefs(self,
                        root_href: str,
                        strategy: Optional[HrefLayoutStrategy] = None) -> None:
        """Normalize HREFs will regenerate all link HREFs based on
        an absolute root_href and the canonical catalog layout as specified
        in the STAC specification's best practices.

        This method mutates the entire catalog tree.

        Args:
            root_href (str): The absolute HREF that all links will be normalized against.
            strategy (HrefLayoutStrategy): The layout strategy to use in setting the HREFS
                for this catalog. Defaults to :class:`~pystac.layout.BestPracticesLayoutStrategy`

        See:
            `STAC best practices document <https://github.com/radiantearth/stac-spec/blob/v0.8.1/best-practices.md#catalog-layout>`_ for the canonical layout of a STAC.
        """ # noqa E501
        if strategy is None:
            _strategy: HrefLayoutStrategy = BestPracticesLayoutStrategy()
        else:
            _strategy = strategy

        # Normalizing requires an absolute path
        if not is_absolute_href(root_href):
            root_href = make_absolute_href(root_href, os.getcwd(), start_is_dir=True)

        def process_item(item: "Item_Type", _root_href: str) -> Callable[[], None]:
            item.resolve_links()

            new_self_href = _strategy.get_href(item, _root_href)

            def fn() -> None:
                item.set_self_href(new_self_href)

            return fn

        def process_catalog(cat: Catalog, _root_href: str,
                            is_root: bool) -> List[Callable[[], None]]:
            setter_funcs: List[Callable[[], None]] = []

            cat.resolve_links()

            new_self_href = _strategy.get_href(cat, _root_href, is_root)
            new_root = os.path.dirname(new_self_href)

            for item in cat.get_items():
                setter_funcs.append(process_item(item, new_root))

            for child in cat.get_children():
                setter_funcs.extend(process_catalog(child, new_root, is_root=False))

            def fn() -> None:
                cat.set_self_href(new_self_href)

            setter_funcs.append(fn)

            return setter_funcs

        # Collect functions that will actually mutate the objects.
        # Delay mutation as setting hrefs while walking the catalog
        # can result in bad links.
        setter_funcs = process_catalog(self, root_href, is_root=True)

        for fn in setter_funcs:
            fn()

    def generate_subcatalogs(self,
                             template: str,
                             defaults: Optional[Dict[str, Any]] = None,
                             parent_ids: Optional[List[str]] = None,
                             **kwargs: Any) -> List["Catalog"]:
        """Walks through the catalog and generates subcatalogs
        for items based on the template string. See :class:`~pystac.layout.LayoutTemplate`
        for details on the construction of template strings. This template string
        will be applied to the items, and subcatalogs will be created that separate
        and organize the items based on template values.

        Args:
            template (str):   A template string that
                can be consumed by a :class:`~pystac.layout.LayoutTemplate`
            defaults (dict):  Default values for the template variables
                that will be used if the property cannot be found on
                the item.
            parent_ids (List[str]): Optional list of the parent catalogs'
                identifiers. If the bottom-most subcatalogs already match the
                template, no subcatalog is added.

        Returns:
            [catalog]: List of new catalogs created
        """
        result: List[Catalog] = []
        parent_ids = parent_ids or list()
        parent_ids.append(self.id)
        for child in self.get_children():
            result.extend(
                child.generate_subcatalogs(template,
                                           defaults=defaults,
                                           parent_ids=parent_ids.copy()))

        layout_template = LayoutTemplate(template, defaults=defaults)

        keep_item_links: List[Link] = []
        item_links = [lk for lk in self.links if lk.rel == 'item']
        for link in item_links:
            link.resolve_stac_object(root=self.get_root())
            item = cast(ps.Item, link.target)
            item_parts = layout_template.get_template_values(item)
            id_iter = reversed(parent_ids)
            if all([
                    '{}'.format(id) == next(id_iter, None)
                    for id in reversed(list(item_parts.values()))
            ]):
                # Skip items for which the sub-catalog structure already
                # matches the template. The list of parent IDs can include more
                # elements on the root side, so compare the reversed sequences.
                keep_item_links.append(link)
                continue
            curr_parent = self
            for k, v in item_parts.items():
                subcat_id = '{}'.format(v)
                subcat = curr_parent.get_child(subcat_id)
                if subcat is None:
                    subcat_desc = 'Catalog of items from {} with {} of {}'.format(
                        curr_parent.id, k, v)
                    subcat = ps.Catalog(id=subcat_id, description=subcat_desc)
                    curr_parent.add_child(subcat)
                    result.append(subcat)
                curr_parent = subcat

            # resolve collection link so when added back points to correct location
            col_link = item.get_single_link('collection')
            if col_link is not None:
                col_link.resolve_stac_object()

            curr_parent.add_item(item)

        # keep only non-item links and item links that have not been moved elsewhere
        self.links = [lk for lk in self.links if lk.rel != 'item'] + keep_item_links

        return result

    def save(self, catalog_type: Optional[CatalogType] = None) -> None:
        """Save this catalog and all it's children/item to files determined by the object's
        self link HREF.

        Args:
            catalog_type (str): The catalog type that dictates the structure of
                the catalog to save. Use a member of :class:`~pystac.CatalogType`.
                If not supplied, the catalog_type of this catalog will be used.
                If that attribute is not set, an exception will be raised.

        Note:
            If the catalog type is ``CatalogType.ABSOLUTE_PUBLISHED``,
            all self links will be included, and hierarchical links be absolute URLs.
            If the catalog type is ``CatalogType.RELATIVE_PUBLISHED``, this catalog's self
            link will be included, but no child catalog will have self links, and
            hierarchical links will be relative URLs
            If the catalog  type is ``CatalogType.SELF_CONTAINED``, no self links will be
            included and hierarchical links will be relative URLs.
        """
        root = self.get_root()
        if root is None:
            raise Exception('There is no root catalog')

        if catalog_type is not None:
            root.catalog_type = catalog_type

        items_include_self_link = root.catalog_type in [CatalogType.ABSOLUTE_PUBLISHED]

        for child_link in self.get_child_links():
            if child_link.is_resolved():
                cast(Catalog, child_link.target).save()

        for item_link in self.get_item_links():
            if item_link.is_resolved():
                cast(ps.Item,
                     item_link.target).save_object(include_self_link=items_include_self_link)

        include_self_link = False
        # include a self link if this is the root catalog or if ABSOLUTE_PUBLISHED catalog
        if root.catalog_type == CatalogType.ABSOLUTE_PUBLISHED:
            include_self_link = True
        elif root.catalog_type != CatalogType.SELF_CONTAINED:
            root_link = self.get_root_link()
            if root_link and root_link.get_absolute_href() == self.get_self_href():
                include_self_link = True

        self.save_object(include_self_link=include_self_link)
        if catalog_type is not None:
            self.catalog_type = catalog_type

    def walk(self) -> Iterable[Tuple["Catalog", Iterable["Catalog"], Iterable["Item_Type"]]]:
        """Walks through children and items of catalogs.

        For each catalog in the STAC's tree rooted at this catalog (including this catalog
        itself), it yields a 3-tuple (root, subcatalogs, items). The root in that
        3-tuple refers to the current catalog being walked, the subcatalogs are any
        catalogs or collections for which the root is a parent, and items represents
        any items that have the root as a parent.

        This has similar functionality to Python's :func:`os.walk`.

        Returns:
           Generator[(Catalog, Generator[Catalog], Generator[Item])]: A generator that
           yields a 3-tuple (parent_catalog, children, items).
        """
        children = self.get_children()
        items = self.get_items()

        yield (self, children, items)
        for child in self.get_children():
            yield from child.walk()

    def validate_all(self) -> None:
        """Validates each catalog, collection contained within this catalog.

        Walks through the children and items of the catalog and validates each
        stac object.

        Raises:
            STACValidationError: Raises this error on any item that is invalid.
                Will raise on the first invalid stac object encountered.
        """
        self.validate()
        for child in self.get_children():
            child.validate_all()
        for item in self.get_items():
            item.validate()

    def _object_links(self) -> List[str]:
        return ['child', 'item'] + (ps.EXTENSION_HOOKS.get_extended_object_links(self) or [])

    def map_items(
            self, item_mapper: Callable[["Item_Type"], Union["Item_Type",
                                                             List["Item_Type"]]]) -> "Catalog":
        """Creates a copy of a catalog, with each item passed through the
        item_mapper function.

        Args:
            item_mapper (Callable):   A function that takes in an item, and returns either
                an item or list of items. The item that is passed into the item_mapper
                is a copy, so the method can mutate it safely.

        Returns:
            Catalog: A full copy of this catalog, with items manipulated according
            to the item_mapper function.
        """

        new_cat = cast(Catalog, self.full_copy())

        def process_catalog(catalog: Catalog) -> None:
            for child in catalog.get_children():
                process_catalog(child)

            item_links: List[Link] = []
            for item_link in catalog.get_item_links():
                item_link.resolve_stac_object(root=self.get_root())
                mapped = item_mapper(cast(ps.Item, item_link.target))
                if mapped is None:
                    raise Exception('item_mapper cannot return None.')
                if isinstance(mapped, ps.Item):
                    item_link.target = mapped
                    item_links.append(item_link)
                else:
                    for i in mapped:
                        new_link = item_link.clone()
                        new_link.target = i
                        item_links.append(new_link)
            catalog.clear_items()
            catalog.add_links(item_links)

        process_catalog(new_cat)
        return new_cat

    def map_assets(
        self, asset_mapper: Callable[[str, "Asset_Type"], Union["Asset_Type", Tuple[str,
                                                                                    "Asset_Type"],
                                                                Dict[str, "Asset_Type"]]]
    ) -> "Catalog":
        """Creates a copy of a catalog, with each Asset for each Item passed
        through the asset_mapper function.

        Args:
            asset_mapper (Callable): A function that takes in an key and an Asset, and returns
               either an Asset, a (key, Asset), or a dictionary of Assets with unique keys.
               The Asset that is passed into the item_mapper is a copy, so the method can
               mutate it safely.

        Returns:
            Catalog: A full copy of this catalog, with assets manipulated according
            to the asset_mapper function.
        """
        def apply_asset_mapper(tup: Tuple[str, "Asset_Type"]) -> List[Tuple[str, ps.Asset]]:
            k, v = tup
            result = asset_mapper(k, v)
            if result is None:
                raise Exception('asset_mapper cannot return None.')
            if isinstance(result, ps.Asset):
                return [(k, result)]
            elif isinstance(result, tuple):
                return [result]
            else:
                assets = list(result.items())
                if len(assets) < 1:
                    raise Exception('asset_mapper must return a non-empty list')
                return assets

        def item_mapper(item: ps.Item) -> ps.Item:
            new_assets = [
                x for result in map(apply_asset_mapper, item.assets.items()) for x in result
            ]
            item.assets = dict(new_assets)
            return item

        return self.map_items(item_mapper)

    def describe(self, include_hrefs: bool = False, _indent: int = 0) -> None:
        """Prints out information about this Catalog and all contained
        STACObjects.

        Args:
            include_hrefs (bool) - If True, print out each object's self link
                HREF along with the object ID.
        """
        s = '{}* {}'.format(' ' * _indent, self)
        if include_hrefs:
            s += ' {}'.format(self.get_self_href())
        print(s)
        for child in self.get_children():
            child.describe(include_hrefs=include_hrefs, _indent=_indent + 4)
        for item in self.get_items():
            s = '{}* {}'.format(' ' * (_indent + 2), item)
            if include_hrefs:
                s += ' {}'.format(item.get_self_href())
            print(s)

    @classmethod
    def from_dict(cls,
                  d: Dict[str, Any],
                  href: Optional[str] = None,
                  root: Optional["Catalog"] = None,
                  migrate: bool = False) -> "Catalog":
        if migrate:
            result = ps.read_dict(d, href=href, root=root)
            if not isinstance(result, Catalog):
                raise ps.STACError(f"{result} is not a Catalog")
            return result

        catalog_type = CatalogType.determine_type(d)

        d = deepcopy(d)

        id = d.pop('id')
        description = d.pop('description')
        title = d.pop('title', None)
        stac_extensions = d.pop('stac_extensions', None)
        links = d.pop('links')

        d.pop('stac_version')

        cat = Catalog(id=id,
                      description=description,
                      title=title,
                      stac_extensions=stac_extensions,
                      extra_fields=d,
                      href=href,
                      catalog_type=catalog_type or CatalogType.ABSOLUTE_PUBLISHED)

        for link in links:
            if link['rel'] == 'root':
                # Remove the link that's generated in Catalog's constructor.
                cat.remove_links('root')

            if link['rel'] != 'self' or href is None:
                cat.add_link(Link.from_dict(link))

        return cat

    def full_copy(self,
                  root: Optional["Catalog"] = None,
                  parent: Optional["Catalog"] = None) -> "Catalog":
        return cast(Catalog, super().full_copy(root, parent))

    @classmethod
    def from_file(cls, href: str) -> "Catalog":
        result = super().from_file(href)
        if not isinstance(result, Catalog):
            raise ps.STACTypeError(f"{result} is not a {Catalog}.")
        return result<|MERGE_RESOLUTION|>--- conflicted
+++ resolved
@@ -396,12 +396,8 @@
         if not include_self_link:
             links = [x for x in links if x.rel != 'self']
 
-<<<<<<< HEAD
         d: Dict[str, Any] = {
-=======
-        d = {
             'type': self.STAC_OBJECT_TYPE.value.title(),
->>>>>>> b75f32e9
             'id': self.id,
             'stac_version': ps.get_stac_version(),
             'description': self.description,
