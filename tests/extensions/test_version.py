--- conflicted
+++ resolved
@@ -141,24 +141,14 @@
 
         # Check to see if the version links point to the instances of the
         # item objects as they should.
-<<<<<<< HEAD
-        predecessor = item1_copy.get_single_link(VersionRelType.PREDECESSOR).target
-        successor = item2_copy.get_single_link(VersionRelType.SUCCESSOR).target
-        latest = item2_copy.get_single_link(VersionRelType.LATEST).target
-
-        self.assertIs(predecessor, item2_copy)
-        self.assertIs(successor, item1_copy)
-        self.assertIs(latest, item1_copy)
-
-    def test_setting_none_clears_link(self):
-=======
-        predecessor = item1_copy.get_single_link(version.PREDECESSOR)
+
+        predecessor = item1_copy.get_single_link(VersionRelType.PREDECESSOR)
         assert predecessor is not None
         predecessor_target = predecessor.target
-        successor = item2_copy.get_single_link(version.SUCCESSOR)
+        successor = item2_copy.get_single_link(VersionRelType.SUCCESSOR)
         assert successor is not None
         successor_target = successor.target
-        latest = item2_copy.get_single_link(version.LATEST)
+        latest = item2_copy.get_single_link(VersionRelType.LATEST)
         assert latest is not None
         latest_target = latest.target
 
@@ -167,7 +157,6 @@
         self.assertIs(latest_target, item1_copy)
 
     def test_setting_none_clears_link(self) -> None:
->>>>>>> 0091aa5e
         deprecated = False
         latest = make_item(2013)
         predecessor = make_item(2010)
@@ -358,24 +347,13 @@
 
         # Check to see if the version links point to the instances of the
         # col objects as they should.
-<<<<<<< HEAD
-        predecessor = col1_copy.get_single_link(VersionRelType.PREDECESSOR).target
-        successor = col2_copy.get_single_link(VersionRelType.SUCCESSOR).target
-        latest = col2_copy.get_single_link(VersionRelType.LATEST).target
-
-        self.assertIs(predecessor, col2_copy)
-        self.assertIs(successor, col1_copy)
-        self.assertIs(latest, col1_copy)
-
-    def test_setting_none_clears_link(self):
-=======
-        predecessor = col1_copy.get_single_link(version.PREDECESSOR)
+        predecessor = col1_copy.get_single_link(VersionRelType.PREDECESSOR)
         assert predecessor is not None
         predecessor_target = predecessor.target
-        successor = col2_copy.get_single_link(version.SUCCESSOR)
+        successor = col2_copy.get_single_link(VersionRelType.SUCCESSOR)
         assert successor is not None
         successor_target = successor.target
-        latest = col2_copy.get_single_link(version.LATEST)
+        latest = col2_copy.get_single_link(VersionRelType.LATEST)
         assert latest is not None
         latest_target = latest.target
 
@@ -384,7 +362,6 @@
         self.assertIs(latest_target, col1_copy)
 
     def test_setting_none_clears_link(self) -> None:
->>>>>>> 0091aa5e
         deprecated = False
         latest = make_collection(2013)
         predecessor = make_collection(2010)
