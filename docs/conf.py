--- conflicted
+++ resolved
@@ -62,12 +62,9 @@
 extlinks = {
     'tutorial': ('https://github.com/azavea/pystac/'
                   'tree/{}/docs/tutorials/%s'.format(git_branch), 'tutorial'),
-<<<<<<< HEAD
     'stac-spec': ('https://github.com/radiantearth/stac-spec/blob/'
                   'v{}/%s'.format(STACVersion.DEFAULT_STAC_VERSION), 'path'),
-=======
     'stac-ext': ('https://github.com/stac-extensions/%s', '%s extension')
->>>>>>> 0091aa5e
 }
 
 # Add any paths that contain templates here, relative to this directory.
