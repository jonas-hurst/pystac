--- conflicted
+++ resolved
@@ -22,13 +22,10 @@
 ### Changed
 
 - The `from_dict` method on STACObjects will set the object's root link when a `root` parameter is present. An ItemCollection `from_dict` with a root parameter will set the root on each of it's Items. ([#549](https://github.com/stac-utils/pystac/pull/549))
-<<<<<<< HEAD
 - Calling `ExtensionManagementMixin.validate_has_extension` with `add_if_missing = True`
   on an ownerless `Asset` will raise a `STACError` ([#554](https://github.com/stac-utils/pystac/pull/554))
-=======
 - `PointcloudSchema` -> `Schema`, `PointcloudStatistic` -> `Statistic` for consistency
   with naming convention in other extensions ([#548](https://github.com/stac-utils/pystac/pull/548))
->>>>>>> 660fd9a3
 
 ### Fixed
 
